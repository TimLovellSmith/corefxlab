--- conflicted
+++ resolved
@@ -44,15 +44,6 @@
                 return gdImageStruct.sy;
             }
         }
-
-        private bool TrueColor
-        {
-            get
-            {
-                DLLImports.gdImageStruct gdImageStruct = Marshal.PtrToStructure<DLLImports.gdImageStruct>(gdImageStructPtr);
-                return (gdImageStruct.trueColor ==1);
-            }
-        }
         public PixelFormat PixelFormat
         {
             get { return _pixelFormat; }
@@ -60,21 +51,6 @@
         public int BytesPerPixel
         {
             get { return _bytesPerPixel; }
-        }
-
-
-            /* Factory Methods */
-        public static Image Create(int width, int height)
-        {
-            return new Image(width, height);
-        }
-        public static Image Load(string filePath)
-        {
-            return new Image(filePath);
-        }
-        public static Image Load(Stream stream)
-        {
-            return new Image(stream);
         }
 
         private bool TrueColor
@@ -104,67 +80,5 @@
                 throw new InvalidOperationException("parameters for creating an image must be positive integers.");
             }
         }
-<<<<<<< HEAD
-        private Image(string filePath)
-        {
-            //File.Exists(filePath);
-
-            if (DLLImports.gdSupportsFileType(filePath, false))
-            {
-                gdImageStructPtr = DLLImports.gdImageCreateFromFile(filePath);
-                DLLImports.gdImageStruct gdImageStruct = Marshal.PtrToStructure<DLLImports.gdImageStruct>(gdImageStructPtr);
-                System.Console.WriteLine("True Color : " + gdImageStruct.trueColor);
-                if(gdImageStruct.trueColor == 0)
-                {
-                    int a = DLLImports.gdImagePaletteToTrueColor(gdImageStructPtr);
-                    System.Console.WriteLine("palette to true color fail?: " + a);
-                    gdImageStruct = Marshal.PtrToStructure<DLLImports.gdImageStruct>(gdImageStructPtr);
-
-                    System.Console.WriteLine("True Color : " + gdImageStruct.trueColor);
-
-                }
-                System.Console.WriteLine("True Color : " + gdImageStruct.trueColor);
-                DLLImports.gdImageAlphaBlending(gdImageStructPtr, 0);
-                DLLImports.gdImageSaveAlpha(gdImageStructPtr, 1);
-            }
-            else
-            {
-                throw new FileLoadException("File type not supported.");
-            }
-        }
-
-        private Image(Stream stream)
-        {
-            throw new NotImplementedException();
-        }
-
-        //private Image(string filePath)
-        //{
-        //    if (!File.Exists(filePath))
-        //    {
-        //        throw new FileNotFoundException("Malformed file path given.");
-        //    }
-        //    else if (DLLImports.gdSupportsFileType(filePath, false))
-        //    {
-        //        gdImageStructPtr = DLLImports.gdImageCreateFromFile(filePath);
-        //        DLLImports.gdImageStruct gdImageStruct = Marshal.PtrToStructure<DLLImports.gdImageStruct>(gdImageStructPtr);
-        //        if(gdImageStruct.trueColor == 0)
-        //        {
-        //            int a = DLLImports.gdImagePaletteToTrueColor(gdImageStructPtr);
-        //            gdImageStruct = Marshal.PtrToStructure<DLLImports.gdImageStruct>(gdImageStructPtr);
-        //        }
-        //    }
-        //    else
-        //    {
-        //        throw new FileLoadException("File type not supported.");
-        //    }
-        //}
-
-        //private Image(Stream stream)
-        //{
-        //    throw new NotImplementedException();
-        //}
-=======
->>>>>>> 1e16a1bf
     }
 }